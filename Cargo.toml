--- conflicted
+++ resolved
@@ -83,12 +83,8 @@
 testresult = "0.4.1"
 nested_enum_utils = "0.1.0"
 iroh-io = "0.6.1"
-<<<<<<< HEAD
 testdir = "0.7"
-=======
-testdir = "0.9.1"
 data-encoding = "2.6.0"
->>>>>>> 706ee6ba
 
 [features]
 default = ["net", "metrics", "engine", "rpc", "test-utils"]
